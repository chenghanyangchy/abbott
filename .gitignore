# Git ignored is sourced from https://github.com/pydev-guide/pyrepo-copier/blob/main/LICENSE
# Byte-compiled / optimized / DLL files
__pycache__/
*.py[cod]
*$py.class

# C extensions
*.so

# Distribution / packaging
.Python
env/
build/
develop-eggs/
dist/
downloads/
eggs/
.eggs/
lib/
lib64/
parts/
sdist/
var/
wheels/
*.egg-info/
.installed.cfg
*.egg

.DS_Store

# PyInstaller
#  Usually these files are written by a python script from a template
#  before PyInstaller builds the exe, so as to inject date/other infos into it.
*.manifest
*.spec

# Installer logs
pip-log.txt
pip-delete-this-directory.txt

# Unit test / coverage reports
htmlcov/
.tox/
.coverage
.coverage.*
.cache
nosetests.xml
coverage.xml
*.cover
.hypothesis/
.pytest_cache/

# Translations
*.mo
*.pot

# Django stuff:
*.log
local_settings.py

# Flask stuff:
instance/
.webassets-cache

# Scrapy stuff:
.scrapy

# Sphinx documentation
docs/_build/

# PyBuilder
target/

# Jupyter Notebook
.ipynb_checkpoints

# pyenv
.python-version

# celery beat schedule file
celerybeat-schedule

# SageMath parsed files
*.sage.py

# dotenv
.env

# virtualenv
.venv
venv/
ENV/

# Spyder project settings
.spyderproject
.spyproject

# Rope project settings
.ropeproject

# mkdocs documentation
/site

# mypy
.mypy_cache/

# ruff
.ruff_cache/

# IDE settings
.vscode/
.idea/

<<<<<<< HEAD
<<<<<<< HEAD
=======
*.zarr
>>>>>>> 8b389afa
# Test data loaded via pooch
tests/data/10_5281_zenodo_14617240/
=======
*.zarr
>>>>>>> 4b9aa8b (cellvoyager multiplex init extend)<|MERGE_RESOLUTION|>--- conflicted
+++ resolved
@@ -111,13 +111,6 @@
 .vscode/
 .idea/
 
-<<<<<<< HEAD
-<<<<<<< HEAD
-=======
 *.zarr
->>>>>>> 8b389afa
 # Test data loaded via pooch
-tests/data/10_5281_zenodo_14617240/
-=======
-*.zarr
->>>>>>> 4b9aa8b (cellvoyager multiplex init extend)+tests/data/10_5281_zenodo_14617240/