{
  "manifest_version": "2",
  "task_list": [
    {
      "name": "Compute Registration (elastix)",
      "category": "Registration",
      "modality": "HCS",
      "tags": [
        "Multiplexing"
      ],
      "docs_info": "### Purpose\n- **Computes image-based registration** transformations for acquisitions in **HCS** OME-Zarr datasets using the elastix library.\n- Needs Elastix profiles to configure the registration.\n- Processes images grouped by well, under the assumption that each well contains one image per acquisition.\n- Calculates transformations for **specified regions of interest (ROIs)** and stores the results in a registration subfolder per OME-Zarr image.\n- Typically used as the first task in a workflow, followed by `Apply Registration (elastix)`.\n\n### Limitations\n- Supports only HCS OME-Zarr datasets, leveraging their acquisition metadata and well-based image grouping.\n- Assumes each well contains a single image per acquisition.\n",
      "executable_non_parallel": "fractal_tasks/init_registration_hcs.py",
      "executable_parallel": "fractal_tasks/compute_registration_elastix.py",
      "meta_parallel": {
        "cpus_per_task": 4,
        "mem": 16000
      },
      "args_schema_non_parallel": {
        "additionalProperties": false,
        "properties": {
          "zarr_urls": {
            "items": {
              "type": "string"
            },
            "title": "Zarr Urls",
            "type": "array",
            "description": "List of paths or urls to the individual OME-Zarr image to be processed. (standard argument for Fractal tasks, managed by Fractal server)."
          },
          "zarr_dir": {
            "title": "Zarr Dir",
            "type": "string",
            "description": "path of the directory where the new OME-Zarrs will be created. Not used by this task. (standard argument for Fractal tasks, managed by Fractal server)."
          },
          "reference_acquisition": {
            "default": 0,
            "title": "Reference Acquisition",
            "type": "integer",
            "description": "Which acquisition to register against. Needs to match the acquisition metadata in the OME-Zarr image."
          }
        },
        "required": [
          "zarr_urls",
          "zarr_dir"
        ],
        "type": "object",
        "title": "InitRegistrationHcs"
      },
      "args_schema_parallel": {
        "$defs": {
          "InitArgsRegistration": {
            "description": "Registration init args.",
            "properties": {
              "reference_zarr_url": {
                "title": "Reference Zarr Url",
                "type": "string"
              }
            },
            "required": [
              "reference_zarr_url"
            ],
            "title": "InitArgsRegistration",
            "type": "object"
          }
        },
        "additionalProperties": false,
        "properties": {
          "zarr_url": {
            "title": "Zarr Url",
            "type": "string",
            "description": "Path or url to the individual OME-Zarr image to be processed. (standard argument for Fractal tasks, managed by Fractal server)."
          },
          "init_args": {
            "$ref": "#/$defs/InitArgsRegistration",
            "title": "Init Args",
            "description": "Intialization arguments provided by `image_based_registration_hcs_init`. They contain the reference_zarr_url that is used for registration. (standard argument for Fractal tasks, managed by Fractal server)."
          },
          "wavelength_id": {
            "title": "Wavelength Id",
            "type": "string",
            "description": "Wavelength that will be used for image-based registration; e.g. `A01_C01` for Yokogawa, `C01` for MD."
          },
          "parameter_files": {
            "items": {
              "type": "string"
            },
            "title": "Parameter Files",
            "type": "array",
            "description": "Paths to the elastix parameter files to be used."
          },
          "lower_rescale_quantile": {
            "default": 0.0,
            "title": "Lower Rescale Quantile",
            "type": "number",
            "description": "Lower quantile for rescaling the image intensities before applying registration. Can be helpful to deal with image artifacts. Default is 0."
          },
          "upper_rescale_quantile": {
            "default": 0.99,
            "title": "Upper Rescale Quantile",
            "type": "number",
            "description": "Upper quantile for rescaling the image intensities before applying registration. Can be helpful to deal with image artifacts. Default is 0.99."
          },
          "roi_table": {
            "default": "FOV_ROI_table",
            "title": "Roi Table",
            "type": "string",
            "description": "Name of the ROI table over which the task loops to calculate the registration. Examples: `FOV_ROI_table` => loop over the field of views, `well_ROI_table` => process the whole well as one image."
          },
          "level": {
            "default": 2,
            "title": "Level",
            "type": "integer",
            "description": "Pyramid level of the image to be used for registration. Choose `0` to process at full resolution."
          }
        },
        "required": [
          "zarr_url",
          "init_args",
          "wavelength_id",
          "parameter_files"
        ],
        "type": "object",
        "title": "ComputeRegistrationElastix"
      },
      "docs_link": "https://github.com/pelkmanslab/abbott"
    },
    {
      "name": "Apply Registration (elastix)",
      "input_types": {
        "registered": false
      },
      "output_types": {
        "registered": true
      },
      "category": "Registration",
      "modality": "HCS",
      "tags": [
        "Multiplexing"
      ],
      "docs_info": "### Purpose\n- **Applies pre-calculated registration** from `Compute Registration elastix` task to images in an **HCS** OME-Zarr dataset, aligning all acquisitions to a specified reference acquisition.\n- Replaces the non-aligned image with the newly aligned image in the dataset if `overwrite input` is selected.\n- Typically used as the second task in a workflow, following `Calculate Registration (elastix)`.\n\n### Limitations\n- If `overwrite input` is selected, the non-aligned image is permanently deleted, which may impact workflows requiring access to the original images.\n",
      "executable_parallel": "fractal_tasks/apply_registration_elastix.py",
      "meta_parallel": {
        "cpus_per_task": 1,
        "mem": 4000
      },
      "args_schema_parallel": {
        "additionalProperties": false,
        "properties": {
          "zarr_url": {
            "title": "Zarr Url",
            "type": "string",
            "description": "Path or url to the individual OME-Zarr image to be processed. (standard argument for Fractal tasks, managed by Fractal server)."
          },
          "roi_table": {
            "title": "Roi Table",
            "type": "string",
            "description": "Name of the ROI table for which registrations have been calculated using the Compute Registration Elastix task. Examples: `FOV_ROI_table` => loop over the field of views, `well_ROI_table` => process the whole well as one image."
          },
          "reference_acquisition": {
            "default": 0,
            "title": "Reference Acquisition",
            "type": "integer",
            "description": "Which acquisition to register against. Uses the OME-NGFF HCS well metadata acquisition keys to find the reference acquisition."
          },
          "overwrite_input": {
            "default": true,
            "title": "Overwrite Input",
            "type": "boolean",
            "description": "Whether the old image data should be replaced with the newly registered image data. Currently only implemented for `overwrite_input=True`."
          },
          "overwrite_output": {
            "default": true,
            "title": "Overwrite Output",
            "type": "boolean",
            "description": "Whether pre-existing registered images (which will be named \"zarr_url\" + _registered) should be overwritten by the task."
          }
        },
        "required": [
          "zarr_url",
          "roi_table"
        ],
        "type": "object",
        "title": "ApplyRegistrationElastix"
      },
      "docs_link": "https://github.com/pelkmanslab/abbott"
    },
    {
<<<<<<< HEAD
      "name": "Compute Registration per ROI (elastix)",
=======
      "name": "Compute Channel Registration (elastix)",
      "input_types": {
        "channels_registered": false
      },
>>>>>>> 56d51f2f
      "category": "Registration",
      "modality": "HCS",
      "tags": [
        "Multiplexing"
      ],
<<<<<<< HEAD
      "docs_info": "### Purpose\n- **Computes image-based registration** transformations for acquisitions in **HCS** OME-Zarr datasets using the elastix library.\n- Needs Elastix profiles to configure the registration.\n- Processes images grouped by well, under the assumption that each well contains one image per acquisition.\n- Calculates transformations for **specified regions of interest (ROIs)** and stores the results in a registration subfolder per OME-Zarr image.\n- Typically used as the first task in a workflow, followed by `Apply Registration (elastix)`.\n\n### Limitations\n- Supports only HCS OME-Zarr datasets, leveraging their acquisition metadata and well-based image grouping.\n- Assumes each well contains a single image per acquisition.\n",
      "executable_non_parallel": "fractal_tasks/init_registration_hcs.py",
      "executable_parallel": "fractal_tasks/compute_registration_elastix_per_ROI.py",
      "meta_parallel": {
        "cpus_per_task": 4,
        "mem": 16000
      },
      "args_schema_non_parallel": {
        "additionalProperties": false,
        "properties": {
          "zarr_urls": {
            "items": {
              "type": "string"
            },
            "title": "Zarr Urls",
            "type": "array",
            "description": "List of paths or urls to the individual OME-Zarr image to be processed. (standard argument for Fractal tasks, managed by Fractal server)."
          },
          "zarr_dir": {
            "title": "Zarr Dir",
            "type": "string",
            "description": "path of the directory where the new OME-Zarrs will be created. Not used by this task. (standard argument for Fractal tasks, managed by Fractal server)."
          },
          "reference_acquisition": {
            "default": 0,
            "title": "Reference Acquisition",
            "type": "integer",
            "description": "Which acquisition to register against. Needs to match the acquisition metadata in the OME-Zarr image."
          }
        },
        "required": [
          "zarr_urls",
          "zarr_dir"
        ],
        "type": "object",
        "title": "InitRegistrationHcs"
      },
      "args_schema_parallel": {
        "$defs": {
          "InitArgsRegistration": {
            "description": "Registration init args.",
            "properties": {
              "reference_zarr_url": {
                "title": "Reference Zarr Url",
                "type": "string"
              }
            },
            "required": [
              "reference_zarr_url"
            ],
            "title": "InitArgsRegistration",
            "type": "object"
          }
        },
=======
      "docs_info": "### Purpose\n- **Computes image-based registration** transformations for acquisitions in **HCS** OME-Zarr datasets using the elastix library.\n- Needs Elastix profiles to configure the registration.\n- Processes images grouped by well, under the assumption that each well contains one image per acquisition.\n- Calculates transformations for **specified regions of interest (ROIs)** and stores the results in a registration subfolder per OME-Zarr image.\n- Typically used as the first task in a workflow, followed by `Apply Channel Registration (elastix)`.\n\n### Limitations\n- Supports only HCS OME-Zarr datasets, leveraging their acquisition metadata and well-based image grouping.\n- Assumes each well contains a single image per acquisition.\n",
      "executable_parallel": "fractal_tasks/compute_channel_registration_elastix.py",
      "meta_parallel": {
        "cpus_per_task": 1,
        "mem": 4000
      },
      "args_schema_parallel": {
>>>>>>> 56d51f2f
        "additionalProperties": false,
        "properties": {
          "zarr_url": {
            "title": "Zarr Url",
            "type": "string",
            "description": "Path or url to the individual OME-Zarr image to be processed. (standard argument for Fractal tasks, managed by Fractal server)."
          },
<<<<<<< HEAD
          "init_args": {
            "$ref": "#/$defs/InitArgsRegistration",
            "title": "Init Args",
            "description": "Intialization arguments provided by `image_based_registration_hcs_init`. They contain the reference_zarr_url that is used for registration. (standard argument for Fractal tasks, managed by Fractal server)."
          },
          "wavelength_id": {
            "title": "Wavelength Id",
=======
          "reference_wavelength": {
            "title": "Reference Wavelength",
>>>>>>> 56d51f2f
            "type": "string",
            "description": "Wavelength that will be used for image-based registration; e.g. `A01_C01` for Yokogawa, `C01` for MD."
          },
          "parameter_files": {
            "items": {
              "type": "string"
            },
            "title": "Parameter Files",
            "type": "array",
<<<<<<< HEAD
            "description": "Paths to the elastix parameter files to be used."
=======
            "description": "Paths to the elastix parameter files to be used. Usually a single parameter file with the transformation class SimilarityTransform to compute channel registration."
>>>>>>> 56d51f2f
          },
          "lower_rescale_quantile": {
            "default": 0.0,
            "title": "Lower Rescale Quantile",
            "type": "number",
            "description": "Lower quantile for rescaling the image intensities before applying registration. Can be helpful to deal with image artifacts. Default is 0."
          },
          "upper_rescale_quantile": {
            "default": 0.99,
            "title": "Upper Rescale Quantile",
            "type": "number",
            "description": "Upper quantile for rescaling the image intensities before applying registration. Can be helpful to deal with image artifacts. Default is 0.99."
          },
<<<<<<< HEAD
          "label_name": {
            "default": "emb_linked",
            "title": "Label Name",
            "type": "string",
            "description": "Label name of segmented embryo that will be used as ROI for registration e.g. 'emb_linked'."
          },
          "roi_table": {
            "default": "emb_ROI_table",
            "title": "Roi Table",
            "type": "string",
            "description": "Name of the ROI table for which registrations have been calculated using the Compute Registration Elastix task. Examples: `emb_ROI_table` => loop over each ROI per FOV."
=======
          "roi_table": {
            "default": "FOV_ROI_table",
            "title": "Roi Table",
            "type": "string",
            "description": "Name of the ROI table over which the task loops to calculate the registration. Examples: `FOV_ROI_table` => loop over the field of views, `well_ROI_table` => process the whole well as one image."
>>>>>>> 56d51f2f
          },
          "level": {
            "default": 2,
            "title": "Level",
            "type": "integer",
            "description": "Pyramid level of the image to be used for registration. Choose `0` to process at full resolution."
          }
        },
        "required": [
          "zarr_url",
<<<<<<< HEAD
          "init_args",
          "wavelength_id",
          "parameter_files"
        ],
        "type": "object",
        "title": "ComputeRegistrationElastixPerRoi"
=======
          "reference_wavelength",
          "parameter_files"
        ],
        "type": "object",
        "title": "ComputeChannelRegistrationElastix"
>>>>>>> 56d51f2f
      },
      "docs_link": "https://github.com/pelkmanslab/abbott"
    },
    {
<<<<<<< HEAD
      "name": "Apply Registration per ROI (elastix)",
      "input_types": {
        "registered": false
      },
      "output_types": {
        "registered": true
=======
      "name": "Apply Channel Registration (elastix)",
      "input_types": {
        "channels_registered": false
      },
      "output_types": {
        "channels_registered": true
>>>>>>> 56d51f2f
      },
      "category": "Registration",
      "modality": "HCS",
      "tags": [
        "Multiplexing"
      ],
<<<<<<< HEAD
      "docs_info": "### Purpose\n- **Applies pre-calculated registration** from `Compute Registration elastix` task to images in an **HCS** OME-Zarr dataset, aligning all acquisitions to a specified reference acquisition.\n- Replaces the non-aligned image with the newly aligned image in the dataset if `overwrite input` is selected.\n- Typically used as the second task in a workflow, following `Calculate Registration (elastix)`.\n\n### Limitations\n- If `overwrite input` is selected, the non-aligned image is permanently deleted, which may impact workflows requiring access to the original images.\n",
      "executable_parallel": "fractal_tasks/apply_registration_elastix_per_ROI.py",
=======
      "docs_info": "### Purpose\n- **Applies pre-calculated registration** from `Calculate Channel Registration (elastix)` task to images in an **HCS** OME-Zarr dataset, aligning all channels of an acquisition to a specified reference wavelength.\n- This task is useful if there are wavelength- and sample-dependent chromatic shifts.\n- Replaces the non-aligned image with the newly aligned image in the dataset if `overwrite input` is selected.\n- Typically used as the second task in a workflow, following `Calculate Channel Registration (elastix)`.\n\n### Limitations\n- If `overwrite input` is selected, the non-aligned image is permanently deleted, which may impact workflows requiring access to the original images.\n",
      "executable_parallel": "fractal_tasks/apply_channel_registration_elastix.py",
>>>>>>> 56d51f2f
      "meta_parallel": {
        "cpus_per_task": 1,
        "mem": 4000
      },
      "args_schema_parallel": {
        "additionalProperties": false,
        "properties": {
          "zarr_url": {
            "title": "Zarr Url",
            "type": "string",
            "description": "Path or url to the individual OME-Zarr image to be processed. (standard argument for Fractal tasks, managed by Fractal server)."
          },
          "roi_table": {
<<<<<<< HEAD
            "default": "emb_ROI_table",
            "title": "Roi Table",
            "type": "string",
            "description": "Name of the ROI table for which registrations have been calculated using the Compute Registration Elastix task. Examples: `emb_ROI_table` => loop over each ROI per FOV."
          },
          "label_name": {
            "default": "emb_linked",
            "title": "Label Name",
            "type": "string",
            "description": "Name of the label that is used to mask the image."
          },
          "reference_acquisition": {
            "default": 0,
            "title": "Reference Acquisition",
            "type": "integer",
            "description": "Which acquisition to register against. Uses the OME-NGFF HCS well metadata acquisition keys to find the reference acquisition."
          },
          "overwrite_input": {
            "default": false,
            "title": "Overwrite Input",
            "type": "boolean",
            "description": "Whether the old image data should be replaced with the newly registered image data. Currently default is `overwrite_input=False`."
=======
            "title": "Roi Table",
            "type": "string",
            "description": "Name of the ROI table for which registrations have been calculated using the Compute Registration Elastix task. Examples: `FOV_ROI_table` => loop over the field of views, `well_ROI_table` => process the whole well as one image."
          },
          "reference_wavelength": {
            "title": "Reference Wavelength",
            "type": "string",
            "description": "Against which wavelength the registration was calculated."
          },
          "overwrite_input": {
            "default": true,
            "title": "Overwrite Input",
            "type": "boolean",
            "description": "Whether the old image data should be replaced with the newly registered image data. Currently only implemented for `overwrite_input=True`."
>>>>>>> 56d51f2f
          },
          "overwrite_output": {
            "default": true,
            "title": "Overwrite Output",
            "type": "boolean",
<<<<<<< HEAD
            "description": "Whether pre-existing registered images (which will be named \"zarr_url\" + _registered) should be overwritten by the task. Default is True."
          },
          "use_masks": {
            "default": true,
            "title": "Use Masks",
            "type": "boolean",
            "description": "use_masks: If `True`, try to use masked loading and fall back to `use_masks=False` if the ROI table is not suitable. Masked loading is relevant when only a subset of the bounding box should actually be processed (e.g. running within `emb_ROI_table`)."
          }
        },
        "required": [
          "zarr_url"
        ],
        "type": "object",
        "title": "ApplyRegistrationElastixPerRoi"
=======
            "description": "Whether pre-existing registered images (which will be named \"zarr_url\" + channel_registered) should be overwritten by the task."
          }
        },
        "required": [
          "zarr_url",
          "roi_table",
          "reference_wavelength"
        ],
        "type": "object",
        "title": "ApplyChannelRegistrationElastix"
      },
      "docs_link": "https://github.com/pelkmanslab/abbott"
    },
    {
      "name": "Convert Cellvoyager Multiplexing to existing OME-Zarr",
      "category": "Conversion",
      "modality": "HCS",
      "tags": [
        "Yokogawa",
        "Cellvoyager",
        "2D",
        "3D"
      ],
      "docs_info": "### Purpose\n- Converts **multiplexed 2D and 3D images from CellVoyager CV7000/8000** systems into OME-Zarr format, storing each acquisition as a separate OME-Zarr image, **extending an existing** OME-Zarr plate.\n- Creates **OME-Zarr HCS plates**, combining all fields of view for each acquisition in a well into a single image.\n- Saves Fractal **region-of-interest (ROI) tables** for both individual fields of view and the entire well.\n- Handles overlapping fields of view by adjusting their positions to be non-overlapping, while preserving the original position data as additional columns in the ROI tables.\n\n### Limitations\n- This task currently does not support time-resolved data and ignores the time fields in CellVoyager metadata.\n",
      "executable_non_parallel": "fractal_tasks/cellvoyager_to_ome_zarr_init_extend_multiplex.py",
      "executable_parallel": "fractal_tasks/cellvoyager_compute_omezarr.py",
      "meta_non_parallel": {
        "cpus_per_task": 1,
        "mem": 4000
      },
      "meta_parallel": {
        "cpus_per_task": 1,
        "mem": 4000
      },
      "args_schema_non_parallel": {
        "$defs": {
          "MultiplexingAcquisition": {
            "description": "Input class for Multiplexing Cellvoyager converter",
            "properties": {
              "image_dir": {
                "title": "Image Dir",
                "type": "string",
                "description": "Path to the folder that contains the Cellvoyager image files for that acquisition and the MeasurementData & MeasurementDetail metadata files."
              },
              "allowed_channels": {
                "items": {
                  "$ref": "#/$defs/OmeroChannel"
                },
                "title": "Allowed Channels",
                "type": "array",
                "description": "A list of `OmeroChannel` objects, where each channel must include the `wavelength_id` attribute and where the `wavelength_id` values must be unique across the list."
              }
            },
            "required": [
              "image_dir",
              "allowed_channels"
            ],
            "title": "MultiplexingAcquisition",
            "type": "object"
          },
          "OmeroChannel": {
            "description": "Custom class for Omero channels, based on OME-NGFF v0.4.",
            "properties": {
              "wavelength_id": {
                "title": "Wavelength Id",
                "type": "string",
                "description": "Unique ID for the channel wavelength, e.g. `A01_C01`."
              },
              "index": {
                "title": "Index",
                "type": "integer",
                "description": "Do not change. For internal use only."
              },
              "label": {
                "title": "Label",
                "type": "string",
                "description": "Name of the channel."
              },
              "window": {
                "allOf": [
                  {
                    "$ref": "#/$defs/Window"
                  }
                ],
                "title": "Window",
                "description": "Optional `Window` object to set default display settings for napari."
              },
              "color": {
                "title": "Color",
                "type": "string",
                "description": "Optional hex colormap to display the channel in napari (it must be of length 6, e.g. `00FFFF`)."
              },
              "active": {
                "default": true,
                "title": "Active",
                "type": "boolean",
                "description": "Should this channel be shown in the viewer?"
              },
              "coefficient": {
                "default": 1,
                "title": "Coefficient",
                "type": "integer",
                "description": "Do not change. Omero-channel attribute."
              },
              "inverted": {
                "default": false,
                "title": "Inverted",
                "type": "boolean",
                "description": "Do not change. Omero-channel attribute."
              }
            },
            "required": [
              "wavelength_id"
            ],
            "title": "OmeroChannel",
            "type": "object"
          },
          "Window": {
            "description": "Custom class for Omero-channel window, based on OME-NGFF v0.4.",
            "properties": {
              "min": {
                "title": "Min",
                "type": "integer",
                "description": "Do not change. It will be set to `0` by default."
              },
              "max": {
                "title": "Max",
                "type": "integer",
                "description": "Do not change. It will be set according to bit-depth of the images by default (e.g. 65535 for 16 bit images)."
              },
              "start": {
                "title": "Start",
                "type": "integer",
                "description": "Lower-bound rescaling value for visualization."
              },
              "end": {
                "title": "End",
                "type": "integer",
                "description": "Upper-bound rescaling value for visualization."
              }
            },
            "required": [
              "start",
              "end"
            ],
            "title": "Window",
            "type": "object"
          }
        },
        "additionalProperties": false,
        "properties": {
          "zarr_urls": {
            "items": {
              "type": "string"
            },
            "title": "Zarr Urls",
            "type": "array",
            "description": "List of paths or urls to the individual OME-Zarr image to be processed. (standard argument for Fractal tasks, managed by Fractal server)."
          },
          "zarr_dir": {
            "title": "Zarr Dir",
            "type": "string",
            "description": "path to the directory of the existing OME-Zarr file where the new acquisitions will be added. (standard argument for Fractal tasks, managed by Fractal server)."
          },
          "acquisitions": {
            "additionalProperties": {
              "$ref": "#/$defs/MultiplexingAcquisition"
            },
            "title": "Acquisitions",
            "type": "object",
            "description": "dictionary of acquisitions. Each key is the acquisition identifier (normally 0, 1, 2, 3 etc.). Each item defines the acquisition by providing the image_dir and the allowed_channels."
          },
          "include_glob_patterns": {
            "items": {
              "type": "string"
            },
            "title": "Include Glob Patterns",
            "type": "array",
            "description": "If specified, only parse images with filenames that match with all these patterns. Patterns must be defined as in https://docs.python.org/3/library/fnmatch.html, Example: `image_glob_pattern=[\"*_B03_*\"]` => only process well B03 `image_glob_pattern=[\"*_C09_*\", \"*F016*\", \"*Z[0-5][0-9]C*\"]` => only process well C09, field of view 16 and Z planes 0-59. Can interact with exclude_glob_patterns: All included images - all excluded images gives the final list of images to process"
          },
          "exclude_glob_patterns": {
            "items": {
              "type": "string"
            },
            "title": "Exclude Glob Patterns",
            "type": "array",
            "description": "If specified, exclude any image where the filename matches any of the exclusion patterns. Patterns are specified the same as for include_glob_patterns."
          },
          "num_levels": {
            "default": 5,
            "title": "Num Levels",
            "type": "integer",
            "description": "Number of resolution-pyramid levels. If set to `5`, there will be the full-resolution level and 4 levels of downsampled images."
          },
          "coarsening_xy": {
            "default": 2,
            "title": "Coarsening Xy",
            "type": "integer",
            "description": "Linear coarsening factor between subsequent levels. If set to `2`, level 1 is 2x downsampled, level 2 is 4x downsampled etc."
          },
          "image_extension": {
            "default": "tif",
            "title": "Image Extension",
            "type": "string",
            "description": "Filename extension of images (e.g. `\"tif\"` or `\"png\"`)."
          },
          "metadata_table_files": {
            "additionalProperties": {
              "type": "string"
            },
            "title": "Metadata Table Files",
            "type": "object",
            "description": "If `None`, parse Yokogawa metadata from mrf/mlf files in the input_path folder; else, a dictionary of key-value pairs like `(acquisition, path)` with `acquisition` a string like the key of the `acquisitions` dict and `path` pointing to a csv file containing the parsed metadata table."
          },
          "overwrite": {
            "default": false,
            "title": "Overwrite",
            "type": "boolean",
            "description": "If `True`, overwrite the task output."
          }
        },
        "required": [
          "zarr_urls",
          "zarr_dir",
          "acquisitions"
        ],
        "type": "object",
        "title": "CellvoyagerToOmeZarrInitExtendMultiplex"
      },
      "args_schema_parallel": {
        "$defs": {
          "ChunkSizes": {
            "description": "Chunk size settings for OME-Zarrs.",
            "properties": {
              "t": {
                "title": "T",
                "type": "integer"
              },
              "c": {
                "default": 1,
                "title": "C",
                "type": "integer"
              },
              "z": {
                "default": 10,
                "title": "Z",
                "type": "integer"
              },
              "y": {
                "title": "Y",
                "type": "integer"
              },
              "x": {
                "title": "X",
                "type": "integer"
              }
            },
            "title": "ChunkSizes",
            "type": "object"
          },
          "InitArgsCellVoyager": {
            "description": "Arguments to be passed from cellvoyager converter init to compute",
            "properties": {
              "image_dir": {
                "title": "Image Dir",
                "type": "string"
              },
              "plate_prefix": {
                "title": "Plate Prefix",
                "type": "string"
              },
              "well_ID": {
                "title": "Well Id",
                "type": "string"
              },
              "image_extension": {
                "title": "Image Extension",
                "type": "string"
              },
              "include_glob_patterns": {
                "items": {
                  "type": "string"
                },
                "title": "Include Glob Patterns",
                "type": "array"
              },
              "exclude_glob_patterns": {
                "items": {
                  "type": "string"
                },
                "title": "Exclude Glob Patterns",
                "type": "array"
              },
              "acquisition": {
                "title": "Acquisition",
                "type": "integer"
              }
            },
            "required": [
              "image_dir",
              "plate_prefix",
              "well_ID",
              "image_extension"
            ],
            "title": "InitArgsCellVoyager",
            "type": "object"
          }
        },
        "additionalProperties": false,
        "properties": {
          "zarr_url": {
            "title": "Zarr Url",
            "type": "string",
            "description": "Path or url to the individual OME-Zarr image to be processed. (standard argument for Fractal tasks, managed by Fractal server)."
          },
          "init_args": {
            "$ref": "#/$defs/InitArgsCellVoyager",
            "title": "Init Args",
            "description": "Intialization arguments provided by `create_cellvoyager_ome_zarr_init`."
          },
          "chunk_sizes": {
            "$ref": "#/$defs/ChunkSizes",
            "title": "Chunk Sizes",
            "description": "Used to overwrite the default chunk sizes for the OME-Zarr. By default, the task will chunk the same as the microscope field of view size, with 10 z planes per chunk. For example, that can mean c: 1, z: 10, y: 2160, x:2560"
          }
        },
        "required": [
          "zarr_url",
          "init_args"
        ],
        "type": "object",
        "title": "CellvoyagerComputeOmezarr"
>>>>>>> 56d51f2f
      },
      "docs_link": "https://github.com/pelkmanslab/abbott"
    }
  ],
  "has_args_schemas": true,
  "args_schema_version": "pydantic_v2",
  "authors": "Ruth Hornbachner"
}<|MERGE_RESOLUTION|>--- conflicted
+++ resolved
@@ -8,7 +8,7 @@
       "tags": [
         "Multiplexing"
       ],
-      "docs_info": "### Purpose\n- **Computes image-based registration** transformations for acquisitions in **HCS** OME-Zarr datasets using the elastix library.\n- Needs Elastix profiles to configure the registration.\n- Processes images grouped by well, under the assumption that each well contains one image per acquisition.\n- Calculates transformations for **specified regions of interest (ROIs)** and stores the results in a registration subfolder per OME-Zarr image.\n- Typically used as the first task in a workflow, followed by `Apply Registration (elastix)`.\n\n### Limitations\n- Supports only HCS OME-Zarr datasets, leveraging their acquisition metadata and well-based image grouping.\n- Assumes each well contains a single image per acquisition.\n",
+      "docs_info": "### Purpose\n- **Computes image-based registration** transformations for acquisitions in **HCS** OME-Zarr datasets using the elastix library.\n- Needs Elastix profiles to configure the registration.\n- Processes images grouped by well, under the assumption that each well contains one image per acquisition.\n- Calculates transformations for **specified regions of interest (ROIs)** and stores the results in a registration subfolder per OME-Zarr image.\n- Typically used as the first task in a workflow, followed by `Apply Registration (elastix)`.\n\n### Limitations\n- Supports only HCS OME-Zarr datasets, leveraging their acquisition metadata and well-based image grouping.\n- Assumes each well contains a single image per acquisition.",
       "executable_non_parallel": "fractal_tasks/init_registration_hcs.py",
       "executable_parallel": "fractal_tasks/compute_registration_elastix.py",
       "meta_parallel": {
@@ -184,21 +184,13 @@
       "docs_link": "https://github.com/pelkmanslab/abbott"
     },
     {
-<<<<<<< HEAD
       "name": "Compute Registration per ROI (elastix)",
-=======
-      "name": "Compute Channel Registration (elastix)",
-      "input_types": {
-        "channels_registered": false
-      },
->>>>>>> 56d51f2f
       "category": "Registration",
       "modality": "HCS",
       "tags": [
         "Multiplexing"
       ],
-<<<<<<< HEAD
-      "docs_info": "### Purpose\n- **Computes image-based registration** transformations for acquisitions in **HCS** OME-Zarr datasets using the elastix library.\n- Needs Elastix profiles to configure the registration.\n- Processes images grouped by well, under the assumption that each well contains one image per acquisition.\n- Calculates transformations for **specified regions of interest (ROIs)** and stores the results in a registration subfolder per OME-Zarr image.\n- Typically used as the first task in a workflow, followed by `Apply Registration (elastix)`.\n\n### Limitations\n- Supports only HCS OME-Zarr datasets, leveraging their acquisition metadata and well-based image grouping.\n- Assumes each well contains a single image per acquisition.\n",
+      "docs_info": "### Purpose\n- **Computes image-based registration** transformations for acquisitions in **HCS** OME-Zarr datasets using the elastix library.\n- Needs Elastix profiles to configure the registration.\n- Can handle cases where there are more than one embryo / organoid in a FOV.\n- Processes images grouped by well, under the assumption that each ROI e.g. embryo / organoid is masked by a linked label (e.g. calculated by\n    `scMultiplex Calculate Object Linking`)  and corresponding masking_roi_table.\n- Calculates transformations for **specified regions of interest (ROIs)** and stores the results in a registration subfolder per OME-Zarr image.\n- Typically used as the first task in a workflow, followed by `Apply Registration ROI (elastix)`.\n\n### Limitations\n- Supports only HCS OME-Zarr datasets, leveraging their acquisition metadata and well-based image grouping.\n- Assumes each well contains a single image per acquisition.\n",
       "executable_non_parallel": "fractal_tasks/init_registration_hcs.py",
       "executable_parallel": "fractal_tasks/compute_registration_elastix_per_ROI.py",
       "meta_parallel": {
@@ -252,7 +244,155 @@
             "type": "object"
           }
         },
-=======
+        "additionalProperties": false,
+        "properties": {
+          "zarr_url": {
+            "title": "Zarr Url",
+            "type": "string",
+            "description": "Path or url to the individual OME-Zarr image to be processed. (standard argument for Fractal tasks, managed by Fractal server)."
+          },
+          "init_args": {
+            "$ref": "#/$defs/InitArgsRegistration",
+            "title": "Init Args",
+            "description": "Intialization arguments provided by `image_based_registration_hcs_init`. They contain the reference_zarr_url that is used for registration. (standard argument for Fractal tasks, managed by Fractal server)."
+          },
+          "wavelength_id": {
+            "title": "Wavelength Id",
+            "type": "string",
+            "description": "Wavelength that will be used for image-based registration; e.g. `A01_C01` for Yokogawa, `C01` for MD."
+          },
+          "parameter_files": {
+            "items": {
+              "type": "string"
+            },
+            "title": "Parameter Files",
+            "type": "array",
+            "description": "Paths to the elastix parameter files to be used."
+          },
+          "lower_rescale_quantile": {
+            "default": 0.0,
+            "title": "Lower Rescale Quantile",
+            "type": "number",
+            "description": "Lower quantile for rescaling the image intensities before applying registration. Can be helpful to deal with image artifacts. Default is 0."
+          },
+          "upper_rescale_quantile": {
+            "default": 0.99,
+            "title": "Upper Rescale Quantile",
+            "type": "number",
+            "description": "Upper quantile for rescaling the image intensities before applying registration. Can be helpful to deal with image artifacts. Default is 0.99."
+          },
+          "label_name": {
+            "default": "emb_linked",
+            "title": "Label Name",
+            "type": "string",
+            "description": "Label name of segmented embryo that will be used as ROI for registration e.g. 'emb_linked'."
+          },
+          "roi_table": {
+            "default": "emb_ROI_table",
+            "title": "Roi Table",
+            "type": "string",
+            "description": "Name of the ROI table for which registrations have been calculated using the Compute Registration Elastix task. Examples: `emb_ROI_table` => loop over each ROI per FOV."
+          },
+          "level": {
+            "default": 2,
+            "title": "Level",
+            "type": "integer",
+            "description": "Pyramid level of the image to be used for registration. Choose `0` to process at full resolution."
+          }
+        },
+        "required": [
+          "zarr_url",
+          "init_args",
+          "wavelength_id",
+          "parameter_files"
+        ],
+        "type": "object",
+        "title": "ComputeRegistrationElastixPerRoi"
+      },
+      "docs_link": "https://github.com/pelkmanslab/abbott"
+    },
+    {
+      "name": "Apply Registration per ROI (elastix)",
+      "input_types": {
+        "registered": false
+      },
+      "output_types": {
+        "registered": true
+      },
+      "category": "Registration",
+      "modality": "HCS",
+      "tags": [
+        "Multiplexing"
+      ],
+      "docs_info": "### Purpose\n- **Applies pre-calculated registration** from `Compute Registration ROI (elastix)` task to images in an **HCS** OME-Zarr dataset, aligning all acquisitions to a specified reference acquisition.\n- Replaces the non-aligned image with the newly aligned image in the dataset if `overwrite input` is selected.\n- Typically used as the second task in a workflow, following `Compute Registration ROI (elastix)`.\n\n### Limitations\n- If `overwrite input` is selected, the non-aligned image is permanently deleted, which may impact workflows requiring access to the original images.\n",
+      "executable_parallel": "fractal_tasks/apply_registration_elastix_per_ROI.py",
+      "meta_parallel": {
+        "cpus_per_task": 1,
+        "mem": 4000
+      },
+      "args_schema_parallel": {
+        "additionalProperties": false,
+        "properties": {
+          "zarr_url": {
+            "title": "Zarr Url",
+            "type": "string",
+            "description": "Path or url to the individual OME-Zarr image to be processed. (standard argument for Fractal tasks, managed by Fractal server)."
+          },
+          "roi_table": {
+            "default": "emb_ROI_table",
+            "title": "Roi Table",
+            "type": "string",
+            "description": "Name of the ROI table for which registrations have been calculated using the Compute Registration Elastix task. Examples: `emb_ROI_table` => loop over each ROI per FOV."
+          },
+          "label_name": {
+            "default": "emb_linked",
+            "title": "Label Name",
+            "type": "string",
+            "description": "Name of the label that is used to mask the image."
+          },
+          "reference_acquisition": {
+            "default": 0,
+            "title": "Reference Acquisition",
+            "type": "integer",
+            "description": "Which acquisition to register against. Uses the OME-NGFF HCS well metadata acquisition keys to find the reference acquisition."
+          },
+          "overwrite_input": {
+            "default": false,
+            "title": "Overwrite Input",
+            "type": "boolean",
+            "description": "Whether the old image data should be replaced with the newly registered image data. Currently default is `overwrite_input=False`."
+          },
+          "overwrite_output": {
+            "default": true,
+            "title": "Overwrite Output",
+            "type": "boolean",
+            "description": "Whether pre-existing registered images (which will be named \"zarr_url\" + _registered) should be overwritten by the task. Default is True."
+          },
+          "use_masks": {
+            "default": true,
+            "title": "Use Masks",
+            "type": "boolean",
+            "description": "use_masks: If `True`, try to use masked loading and fall back to `use_masks=False` if the ROI table is not suitable. Masked loading is relevant when only a subset of the bounding box should actually be processed (e.g. running within `emb_ROI_table`)."
+          }
+        },
+        "required": [
+          "zarr_url"
+        ],
+        "type": "object",
+        "title": "ApplyRegistrationElastixPerRoi"
+      },
+      "docs_link": "https://github.com/pelkmanslab/abbott"
+    },
+    {
+      "name": "Compute Channel Registration (elastix)",
+      "input_types": {
+        "channels_registered": false
+      },
+      "category": "Registration",
+      "modality": "HCS",
+      "tags": [
+        "Multiplexing"
+      ],
       "docs_info": "### Purpose\n- **Computes image-based registration** transformations for acquisitions in **HCS** OME-Zarr datasets using the elastix library.\n- Needs Elastix profiles to configure the registration.\n- Processes images grouped by well, under the assumption that each well contains one image per acquisition.\n- Calculates transformations for **specified regions of interest (ROIs)** and stores the results in a registration subfolder per OME-Zarr image.\n- Typically used as the first task in a workflow, followed by `Apply Channel Registration (elastix)`.\n\n### Limitations\n- Supports only HCS OME-Zarr datasets, leveraging their acquisition metadata and well-based image grouping.\n- Assumes each well contains a single image per acquisition.\n",
       "executable_parallel": "fractal_tasks/compute_channel_registration_elastix.py",
       "meta_parallel": {
@@ -260,7 +400,6 @@
         "mem": 4000
       },
       "args_schema_parallel": {
->>>>>>> 56d51f2f
         "additionalProperties": false,
         "properties": {
           "zarr_url": {
@@ -268,18 +407,8 @@
             "type": "string",
             "description": "Path or url to the individual OME-Zarr image to be processed. (standard argument for Fractal tasks, managed by Fractal server)."
           },
-<<<<<<< HEAD
-          "init_args": {
-            "$ref": "#/$defs/InitArgsRegistration",
-            "title": "Init Args",
-            "description": "Intialization arguments provided by `image_based_registration_hcs_init`. They contain the reference_zarr_url that is used for registration. (standard argument for Fractal tasks, managed by Fractal server)."
-          },
-          "wavelength_id": {
-            "title": "Wavelength Id",
-=======
           "reference_wavelength": {
             "title": "Reference Wavelength",
->>>>>>> 56d51f2f
             "type": "string",
             "description": "Wavelength that will be used for image-based registration; e.g. `A01_C01` for Yokogawa, `C01` for MD."
           },
@@ -289,11 +418,7 @@
             },
             "title": "Parameter Files",
             "type": "array",
-<<<<<<< HEAD
-            "description": "Paths to the elastix parameter files to be used."
-=======
             "description": "Paths to the elastix parameter files to be used. Usually a single parameter file with the transformation class SimilarityTransform to compute channel registration."
->>>>>>> 56d51f2f
           },
           "lower_rescale_quantile": {
             "default": 0.0,
@@ -307,25 +432,11 @@
             "type": "number",
             "description": "Upper quantile for rescaling the image intensities before applying registration. Can be helpful to deal with image artifacts. Default is 0.99."
           },
-<<<<<<< HEAD
-          "label_name": {
-            "default": "emb_linked",
-            "title": "Label Name",
-            "type": "string",
-            "description": "Label name of segmented embryo that will be used as ROI for registration e.g. 'emb_linked'."
-          },
-          "roi_table": {
-            "default": "emb_ROI_table",
-            "title": "Roi Table",
-            "type": "string",
-            "description": "Name of the ROI table for which registrations have been calculated using the Compute Registration Elastix task. Examples: `emb_ROI_table` => loop over each ROI per FOV."
-=======
           "roi_table": {
             "default": "FOV_ROI_table",
             "title": "Roi Table",
             "type": "string",
             "description": "Name of the ROI table over which the task loops to calculate the registration. Examples: `FOV_ROI_table` => loop over the field of views, `well_ROI_table` => process the whole well as one image."
->>>>>>> 56d51f2f
           },
           "level": {
             "default": 2,
@@ -336,52 +447,29 @@
         },
         "required": [
           "zarr_url",
-<<<<<<< HEAD
-          "init_args",
-          "wavelength_id",
-          "parameter_files"
-        ],
-        "type": "object",
-        "title": "ComputeRegistrationElastixPerRoi"
-=======
           "reference_wavelength",
           "parameter_files"
         ],
         "type": "object",
         "title": "ComputeChannelRegistrationElastix"
->>>>>>> 56d51f2f
       },
       "docs_link": "https://github.com/pelkmanslab/abbott"
     },
     {
-<<<<<<< HEAD
-      "name": "Apply Registration per ROI (elastix)",
-      "input_types": {
-        "registered": false
-      },
-      "output_types": {
-        "registered": true
-=======
       "name": "Apply Channel Registration (elastix)",
       "input_types": {
         "channels_registered": false
       },
       "output_types": {
         "channels_registered": true
->>>>>>> 56d51f2f
       },
       "category": "Registration",
       "modality": "HCS",
       "tags": [
         "Multiplexing"
       ],
-<<<<<<< HEAD
-      "docs_info": "### Purpose\n- **Applies pre-calculated registration** from `Compute Registration elastix` task to images in an **HCS** OME-Zarr dataset, aligning all acquisitions to a specified reference acquisition.\n- Replaces the non-aligned image with the newly aligned image in the dataset if `overwrite input` is selected.\n- Typically used as the second task in a workflow, following `Calculate Registration (elastix)`.\n\n### Limitations\n- If `overwrite input` is selected, the non-aligned image is permanently deleted, which may impact workflows requiring access to the original images.\n",
-      "executable_parallel": "fractal_tasks/apply_registration_elastix_per_ROI.py",
-=======
       "docs_info": "### Purpose\n- **Applies pre-calculated registration** from `Calculate Channel Registration (elastix)` task to images in an **HCS** OME-Zarr dataset, aligning all channels of an acquisition to a specified reference wavelength.\n- This task is useful if there are wavelength- and sample-dependent chromatic shifts.\n- Replaces the non-aligned image with the newly aligned image in the dataset if `overwrite input` is selected.\n- Typically used as the second task in a workflow, following `Calculate Channel Registration (elastix)`.\n\n### Limitations\n- If `overwrite input` is selected, the non-aligned image is permanently deleted, which may impact workflows requiring access to the original images.\n",
       "executable_parallel": "fractal_tasks/apply_channel_registration_elastix.py",
->>>>>>> 56d51f2f
       "meta_parallel": {
         "cpus_per_task": 1,
         "mem": 4000
@@ -395,30 +483,6 @@
             "description": "Path or url to the individual OME-Zarr image to be processed. (standard argument for Fractal tasks, managed by Fractal server)."
           },
           "roi_table": {
-<<<<<<< HEAD
-            "default": "emb_ROI_table",
-            "title": "Roi Table",
-            "type": "string",
-            "description": "Name of the ROI table for which registrations have been calculated using the Compute Registration Elastix task. Examples: `emb_ROI_table` => loop over each ROI per FOV."
-          },
-          "label_name": {
-            "default": "emb_linked",
-            "title": "Label Name",
-            "type": "string",
-            "description": "Name of the label that is used to mask the image."
-          },
-          "reference_acquisition": {
-            "default": 0,
-            "title": "Reference Acquisition",
-            "type": "integer",
-            "description": "Which acquisition to register against. Uses the OME-NGFF HCS well metadata acquisition keys to find the reference acquisition."
-          },
-          "overwrite_input": {
-            "default": false,
-            "title": "Overwrite Input",
-            "type": "boolean",
-            "description": "Whether the old image data should be replaced with the newly registered image data. Currently default is `overwrite_input=False`."
-=======
             "title": "Roi Table",
             "type": "string",
             "description": "Name of the ROI table for which registrations have been calculated using the Compute Registration Elastix task. Examples: `FOV_ROI_table` => loop over the field of views, `well_ROI_table` => process the whole well as one image."
@@ -433,28 +497,11 @@
             "title": "Overwrite Input",
             "type": "boolean",
             "description": "Whether the old image data should be replaced with the newly registered image data. Currently only implemented for `overwrite_input=True`."
->>>>>>> 56d51f2f
           },
           "overwrite_output": {
             "default": true,
             "title": "Overwrite Output",
             "type": "boolean",
-<<<<<<< HEAD
-            "description": "Whether pre-existing registered images (which will be named \"zarr_url\" + _registered) should be overwritten by the task. Default is True."
-          },
-          "use_masks": {
-            "default": true,
-            "title": "Use Masks",
-            "type": "boolean",
-            "description": "use_masks: If `True`, try to use masked loading and fall back to `use_masks=False` if the ROI table is not suitable. Masked loading is relevant when only a subset of the bounding box should actually be processed (e.g. running within `emb_ROI_table`)."
-          }
-        },
-        "required": [
-          "zarr_url"
-        ],
-        "type": "object",
-        "title": "ApplyRegistrationElastixPerRoi"
-=======
             "description": "Whether pre-existing registered images (which will be named \"zarr_url\" + channel_registered) should be overwritten by the task."
           }
         },
@@ -787,7 +834,6 @@
         ],
         "type": "object",
         "title": "CellvoyagerComputeOmezarr"
->>>>>>> 56d51f2f
       },
       "docs_link": "https://github.com/pelkmanslab/abbott"
     }
